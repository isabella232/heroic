package com.spotify.heroic;

import com.google.protobuf.ByteString;
import com.spotify.heroic.metric.HeroicDistribution;
import com.tdunning.math.stats.MergingDigest;
import com.tdunning.math.stats.TDigest;
import java.nio.ByteBuffer;
import java.util.ArrayList;
import java.util.Collections;
import java.util.HashMap;
import java.util.List;
import java.util.Map;
import java.util.Random;
import org.apache.commons.math3.distribution.ParetoDistribution;


public class HeroicDistributionGenerator {

    static HeroicDistribution generateOne(){
        List<Double> data = Data.getRandomData(1000);
        TDigest tDigest =TDigest.createMergingDigest(100);
        recordValue(tDigest, data);
        return HeroicDistribution.create(encode(tDigest));
    }

    static ByteString encode(final TDigest tDigest){
        int capacity = tDigest.byteSize();
        ByteBuffer byteBuffer = ByteBuffer.allocate(capacity);
        tDigest.asBytes(byteBuffer);
        return ByteString.copyFrom(byteBuffer.array());
    }

    static List<HeroicDistribution> GenerateMany(int count){
        List<HeroicDistribution> distributions = new  ArrayList<>();
        for(int i = 0; i < count; i++){
            distributions.add(generateOne());
        }
        return List.copyOf(distributions);
    }

    static void recordValue(final TDigest tDigest, List<Double> data){
        data.forEach(dat -> tDigest.add(dat));
    }

    static RandomData generateRandomDataset(int count){
        List<Double> data = Data.getRandomData(count);
        Map<Integer, Double> res = computePercentile(data);
        Collections.sort(data);
        return new RandomData(data, res);
    }

    static Map<Integer,Double>computePercentile(List<Double> data){
        TDigest tdigest = MergingDigest.createDigest(100.0);
        recordValue(tdigest, data);
        Map<Integer, Double> map = new HashMap<>();
        map.put(99, tdigest.quantile(0.99));
        map.put(75, tdigest.quantile(0.75));
        map.put(50, tdigest.quantile(0.50));
        return map;
    }


    public static class Data {
        static List<Long> getParetoData(int count) {
            ParetoDistribution pareto = new ParetoDistribution(5, 1);
<<<<<<< HEAD
            List<Double> list = new ArrayList<>();
            //noinspection AssignmentToMethodParameter
=======
            List<Long> list = new ArrayList<>();
>>>>>>> a055e342
            while (count-- > 0) {
                list.add((long)pareto.sample());
            }
            return list;
        }

       static List<Double> getRandomData( int size){
            final Random rand = new Random();
            List<Double> list = new ArrayList<>();
            while (size-- > 0) {
                double val = rand.nextDouble() ;
                list.add(Math.abs(val));
            }
            return  list;
        }
    }
}<|MERGE_RESOLUTION|>--- conflicted
+++ resolved
@@ -63,12 +63,8 @@
     public static class Data {
         static List<Long> getParetoData(int count) {
             ParetoDistribution pareto = new ParetoDistribution(5, 1);
-<<<<<<< HEAD
-            List<Double> list = new ArrayList<>();
+            List<Long> list = new ArrayList<>();
             //noinspection AssignmentToMethodParameter
-=======
-            List<Long> list = new ArrayList<>();
->>>>>>> a055e342
             while (count-- > 0) {
                 list.add((long)pareto.sample());
             }
