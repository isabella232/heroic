<project xmlns="http://maven.apache.org/POM/4.0.0" xmlns:xsi="http://www.w3.org/2001/XMLSchema-instance"
  xsi:schemaLocation="http://maven.apache.org/POM/4.0.0 http://maven.apache.org/xsd/maven-4.0.0.xsd">
  <modelVersion>4.0.0</modelVersion>

  <parent>
    <groupId>com.spotify.heroic</groupId>
    <artifactId>heroic-parent</artifactId>
    <version>0.0.1-SNAPSHOT</version>
  </parent>

  <artifactId>heroic-core</artifactId>
  <packaging>jar</packaging>

  <name>Heroic: Core Project</name>

  <dependencies>
    <dependency>
      <groupId>com.spotify.heroic</groupId>
      <artifactId>heroic-component</artifactId>
    </dependency>
    <dependency>
      <groupId>com.spotify.heroic</groupId>
      <artifactId>heroic-parser</artifactId>
    </dependency>
    <dependency>
      <groupId>com.spotify.heroic</groupId>
      <artifactId>heroic-loading</artifactId>
    </dependency>
    <dependency>
      <groupId>org.projectlombok</groupId>
      <artifactId>lombok</artifactId>
      <scope>provided</scope>
    </dependency>

    <dependency>
      <groupId>org.xerial.snappy</groupId>
      <artifactId>snappy-java</artifactId>
    </dependency>

    <dependency>
      <groupId>eu.toolchain.async</groupId>
      <artifactId>tiny-async-core</artifactId>
    </dependency>
    <dependency>
      <groupId>eu.toolchain.async</groupId>
      <artifactId>tiny-async-api</artifactId>
    </dependency>

    <dependency>
      <groupId>com.google.guava</groupId>
      <artifactId>guava</artifactId>
    </dependency>

    <dependency>
      <groupId>com.google.cloud</groupId>
      <artifactId>google-cloud-core</artifactId>
    </dependency>

<<<<<<< HEAD
    <dependency>
      <groupId>com.google.auto.value</groupId>
      <artifactId>auto-value</artifactId>
    </dependency>

=======
>>>>>>> 15130c79

    <!-- used for rpc -->
    <dependency>
      <groupId>org.eclipse.jetty</groupId>
      <artifactId>jetty-webapp</artifactId>
    </dependency>
    <dependency>
      <groupId>org.eclipse.jetty</groupId>
      <artifactId>jetty-server</artifactId>
    </dependency>
    <dependency>
      <groupId>org.eclipse.jetty.http2</groupId>
      <artifactId>http2-server</artifactId>
    </dependency>

    <!-- used for http -->
    <dependency>
      <groupId>javax.mail</groupId>
      <artifactId>mail</artifactId>
    </dependency>
    <dependency>
      <groupId>org.eclipse.jetty</groupId>
      <artifactId>jetty-rewrite</artifactId>
    </dependency>
    <dependency>
    <groupId>org.eclipse.jetty</groupId>
      <artifactId>jetty-util</artifactId>
    </dependency>
    <dependency>
      <groupId>org.glassfish.jersey.containers</groupId>
      <artifactId>jersey-container-servlet-core</artifactId>
    </dependency>
    <dependency>
      <groupId>org.glassfish.jersey.containers</groupId>
      <artifactId>jersey-container-servlet</artifactId>
    </dependency>
    <dependency>
      <groupId>org.glassfish.jersey.containers</groupId>
      <artifactId>jersey-container-jetty-http</artifactId>
    </dependency>
    <dependency>
      <groupId>org.glassfish.jersey.core</groupId>
      <artifactId>jersey-server</artifactId>
    </dependency>
    <dependency>
      <groupId>org.glassfish.jersey.inject</groupId>
      <artifactId>jersey-hk2</artifactId>
    </dependency>

    <dependency>
      <groupId>javax.servlet</groupId>
      <artifactId>javax.servlet-api</artifactId>
    </dependency>
    <dependency>
      <groupId>javax.ws.rs</groupId>
      <artifactId>javax.ws.rs-api</artifactId>
    </dependency>

    <dependency>
      <groupId>org.jfree</groupId>
      <artifactId>jfreechart</artifactId>
    </dependency>

    <!-- used for shell -->
    <dependency>
      <groupId>args4j</groupId>
      <artifactId>args4j</artifactId>
    </dependency>

    <dependency>
      <groupId>joda-time</groupId>
      <artifactId>joda-time</artifactId>
    </dependency>

    <!-- used for logging -->
    <dependency>
      <groupId>org.slf4j</groupId>
      <artifactId>slf4j-api</artifactId>
    </dependency>
    <dependency>
      <groupId>org.apache.logging.log4j</groupId>
      <artifactId>log4j-api</artifactId>
    </dependency>

    <!-- memory cache -->
    <dependency>
      <groupId>net.jodah</groupId>
      <artifactId>expiringmap</artifactId>
      <version>0.5.1</version>
    </dependency>

    <dependency>
      <groupId>com.spotify.heroic.repackaged</groupId>
      <artifactId>folsom</artifactId>
    </dependency>

    <dependency>
      <groupId>com.google.protobuf</groupId>
      <artifactId>protobuf-java</artifactId>
      <version>3.5.1</version>
    </dependency>

    <!-- opencensus dependencies -->
    <dependency>
      <groupId>io.opencensus</groupId>
      <artifactId>opencensus-api</artifactId>
    </dependency>
    <dependency>
      <groupId>io.opencensus</groupId>
      <artifactId>opencensus-impl</artifactId>
    </dependency>
    <dependency>
      <groupId>io.opencensus</groupId>
      <artifactId>opencensus-contrib-http-util</artifactId>
    </dependency>

    <dependency>
      <groupId>io.opencensus</groupId>
      <artifactId>opencensus-contrib-zpages</artifactId>
    </dependency>

    <dependency>
      <groupId>com.typesafe</groupId>
      <artifactId>config</artifactId>
      <version>1.3.2</version>
    </dependency>

    <!-- opencensus exporters -->
    <dependency>
      <groupId>com.lightstep.tracer</groupId>
      <artifactId>lightstep-tracer-jre</artifactId>
    </dependency>

    <dependency>
      <groupId>com.lightstep.tracer</groupId>
      <artifactId>tracer-grpc</artifactId>
    </dependency>

    <dependency>
      <groupId>com.lightstep.opencensus</groupId>
      <artifactId>lightstep-opencensus-exporter</artifactId>
    </dependency>

    <dependency>
      <groupId>io.opencensus</groupId>
      <artifactId>opencensus-exporter-trace-jaeger</artifactId>
    </dependency>

    <!-- used for testing -->
    <dependency>
      <groupId>com.spotify.heroic</groupId>
      <artifactId>heroic-test</artifactId>
      <scope>test</scope>
    </dependency>
  </dependencies>


  <build>
    <extensions>
      <extension>
        <groupId>kr.motd.maven</groupId>
        <artifactId>os-maven-plugin</artifactId>
        <version>1.5.0.Final</version>
      </extension>
    </extensions>

    <plugins>
      <plugin>
        <groupId>org.xolstice.maven.plugins</groupId>
        <artifactId>protobuf-maven-plugin</artifactId>
        <version>0.6.1</version>
        <configuration>
          <protocArtifact>com.google.protobuf:protoc:3.5.1:exe:${os.detected.classifier}</protocArtifact>
        </configuration>
        <executions>
          <execution>
            <goals>
              <goal>compile</goal>
            </goals>
          </execution>
        </executions>
      </plugin>
    </plugins>
  </build>

</project><|MERGE_RESOLUTION|>--- conflicted
+++ resolved
@@ -56,14 +56,10 @@
       <artifactId>google-cloud-core</artifactId>
     </dependency>
 
-<<<<<<< HEAD
     <dependency>
       <groupId>com.google.auto.value</groupId>
       <artifactId>auto-value</artifactId>
     </dependency>
-
-=======
->>>>>>> 15130c79
 
     <!-- used for rpc -->
     <dependency>
